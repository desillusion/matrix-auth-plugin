--- conflicted
+++ resolved
@@ -399,7 +399,6 @@
         }
 
         public List<PermissionGroup> getAllGroups() {
-<<<<<<< HEAD
             List<PermissionGroup> groups = new ArrayList<PermissionGroup>();
             for (PermissionGroup group : PermissionGroup.getAll()) {
                 if (group == PermissionGroup.get(Permission.class)) {
@@ -412,10 +411,6 @@
                     }
                 }
             }
-=======
-            List<PermissionGroup> groups = new ArrayList<>(PermissionGroup.getAll());
-            groups.remove(PermissionGroup.get(Permission.class));
->>>>>>> 8e84d0ff
             return groups;
         }
 
