/*
 * The MIT License
 * 
 * Copyright (c) 2004-2010, Sun Microsystems, Inc., Kohsuke Kawaguchi, Yahoo! Inc.
 * 
 * Permission is hereby granted, free of charge, to any person obtaining a copy
 * of this software and associated documentation files (the "Software"), to deal
 * in the Software without restriction, including without limitation the rights
 * to use, copy, modify, merge, publish, distribute, sublicense, and/or sell
 * copies of the Software, and to permit persons to whom the Software is
 * furnished to do so, subject to the following conditions:
 * 
 * The above copyright notice and this permission notice shall be included in
 * all copies or substantial portions of the Software.
 * 
 * THE SOFTWARE IS PROVIDED "AS IS", WITHOUT WARRANTY OF ANY KIND, EXPRESS OR
 * IMPLIED, INCLUDING BUT NOT LIMITED TO THE WARRANTIES OF MERCHANTABILITY,
 * FITNESS FOR A PARTICULAR PURPOSE AND NONINFRINGEMENT. IN NO EVENT SHALL THE
 * AUTHORS OR COPYRIGHT HOLDERS BE LIABLE FOR ANY CLAIM, DAMAGES OR OTHER
 * LIABILITY, WHETHER IN AN ACTION OF CONTRACT, TORT OR OTHERWISE, ARISING FROM,
 * OUT OF OR IN CONNECTION WITH THE SOFTWARE OR THE USE OR OTHER DEALINGS IN
 * THE SOFTWARE.
 */
package hudson.security;

import com.thoughtworks.xstream.converters.Converter;
import com.thoughtworks.xstream.converters.MarshallingContext;
import com.thoughtworks.xstream.converters.UnmarshallingContext;
import com.thoughtworks.xstream.io.HierarchicalStreamReader;
import com.thoughtworks.xstream.io.HierarchicalStreamWriter;
import edu.umd.cs.findbugs.annotations.SuppressFBWarnings;
import hudson.PluginManager;
import hudson.diagnosis.OldDataMonitor;
import hudson.model.Descriptor;
import jenkins.model.IdStrategy;
import jenkins.model.Jenkins;
import hudson.model.Item;
import hudson.util.FormValidation;
import hudson.util.FormValidation.Kind;
import hudson.util.VersionNumber;
import hudson.util.RobustReflectionConverter;
import hudson.Functions;
import hudson.Extension;
import hudson.model.User;
import net.sf.json.JSONObject;
import org.acegisecurity.AuthenticationException;
import org.acegisecurity.acls.sid.PrincipalSid;
import org.acegisecurity.userdetails.UsernameNotFoundException;
import org.acegisecurity.acls.sid.Sid;
import org.jenkinsci.plugins.matrixauth.Messages;
import org.kohsuke.accmod.Restricted;
import org.kohsuke.accmod.restrictions.NoExternalUse;
import org.kohsuke.stapler.Stapler;
import org.kohsuke.stapler.StaplerRequest;
import org.kohsuke.stapler.QueryParameter;
import org.springframework.dao.DataAccessException;

import javax.servlet.ServletException;
import java.util.ArrayList;
import java.util.Arrays;
import java.util.Comparator;
import java.util.HashMap;
import java.util.HashSet;
import java.util.List;
import java.util.Map;
import java.util.Map.Entry;
import java.util.Set;
import java.util.TreeSet;
import java.util.logging.Level;
import java.util.logging.Logger;
import java.io.IOException;
import java.util.Collections;
import java.util.SortedMap;
import java.util.TreeMap;
import javax.annotation.CheckForNull;
import javax.annotation.Nonnull;

/**
 * Role-based authorization via a matrix.
 *
 * @author Kohsuke Kawaguchi
 */
// TODO: think about the concurrency commitment of this class
public class GlobalMatrixAuthorizationStrategy extends AuthorizationStrategy {
    private transient SidACL acl = new AclImpl();

    /**
     * List up all permissions that are granted.
     *
     * Strings are either the granted authority or the principal,
     * which is not distinguished.
     */
    private final Map<Permission,Set<String>> grantedPermissions = new HashMap<Permission, Set<String>>();

    /**
     * List of permissions considered dangerous to grant to non-admin users
     */
    @Restricted(NoExternalUse.class)
    static final List<Permission> DANGEROUS_PERMISSIONS = Arrays.asList(
            Jenkins.RUN_SCRIPTS,
            PluginManager.CONFIGURE_UPDATECENTER,
            PluginManager.UPLOAD_PLUGINS
    );

    private final Set<String> sids = new HashSet<String>();

    /**
     * Adds to {@link #grantedPermissions}.
     * Use of this method should be limited during construction,
     * as this object itself is considered immutable once populated.
     */
    public void add(Permission p, String sid) {
        if (p==null)
            throw new IllegalArgumentException("Permission can not be null for sid:" + sid);

        LOGGER.log(Level.FINE, "Grant permission \"{0}\" to \"{1}\")", new Object[]{p, sid});
        Set<String> set = grantedPermissions.get(p);
        if(set==null)
            grantedPermissions.put(p,set = new HashSet<String>());
        set.add(sid);
        sids.add(sid);
    }

    /**
     * Works like {@link #add(Permission, String)} but takes both parameters
     * from a single string of the form <tt>PERMISSIONID:sid</tt>
     */
    private void add(String shortForm) {
        int idx = shortForm.indexOf(':');
        Permission p = Permission.fromId(shortForm.substring(0, idx));
        if (p==null)
            throw new IllegalArgumentException("Failed to parse '"+shortForm+"' --- no such permission");
        add(p,shortForm.substring(idx+1));
    }

    @Override
    public ACL getRootACL() {
        return acl;
    }

    public Set<String> getGroups() {
        final TreeSet<String> sids = new TreeSet<String>(new IdStrategyComparator());
        sids.addAll(this.sids);
        return sids;
    }

    /**
     * Due to HUDSON-2324, we want to inject Item.READ permission to everyone who has Hudson.READ,
     * to remain backward compatible.
     * @param grantedPermissions
     */
    /*package*/ static boolean migrateHudson2324(Map<Permission,Set<String>> grantedPermissions) {
        boolean result = false;
        if(Jenkins.getActiveInstance().isUpgradedFromBefore(new VersionNumber("1.300.*"))) {
            Set<String> f = grantedPermissions.get(Jenkins.READ);
            if (f!=null) {
                Set<String> t = grantedPermissions.get(Item.READ);
                if (t!=null)
                    result = t.addAll(f);
                else {
                    t = new HashSet<String>(f);
                    result = true;
                }
                grantedPermissions.put(Item.READ,t);
            }
        }
        return result;
    }

    /**
     * Checks if the given SID has the given permission.
     */
    public boolean hasPermission(String sid, Permission p) {
<<<<<<< HEAD
        final SecurityRealm securityRealm = Jenkins.getInstance().getSecurityRealm();
        final IdStrategy groupIdStrategy = securityRealm.getGroupIdStrategy();
        final IdStrategy userIdStrategy = securityRealm.getUserIdStrategy();
        for (; p != null; p = p.impliedBy) {
            if (!p.getEnabled()) {
                continue;
            }
            Set<String> set = grantedPermissions.get(p);
            if (set != null && set.contains(sid)) {
                return true;
            }
            if (set != null) {
                for (String s : set) {
                    if (userIdStrategy.equals(s, sid) || groupIdStrategy.equals(s, sid)) {
                        return true;
                    }
                }
            }
        }
        return false;
    }

    /**
     * Checks if the given SID has the given permission.
     */
    public boolean hasPermission(String sid, Permission p, boolean principal) {
        final SecurityRealm securityRealm = Jenkins.getInstance().getSecurityRealm();
        final IdStrategy strategy = principal ? securityRealm.getUserIdStrategy() : securityRealm.getGroupIdStrategy();
        for (; p != null; p = p.impliedBy) {
            if (!p.getEnabled()) {
                continue;
            }
=======
        if (!ENABLE_DANGEROUS_PERMISSIONS && DANGEROUS_PERMISSIONS.contains(p)) {
            return hasPermission(sid, Jenkins.ADMINISTER);
        }
        for(; p!=null; p=p.impliedBy) {
>>>>>>> ae9771ee
            Set<String> set = grantedPermissions.get(p);
            if (set != null && set.contains(sid)) {
                return true;
            }
            if (set != null) {
                for (String s : set) {
                    if (strategy.equals(s, sid)) {
                        return true;
                    }
                }
            }
        }
        return false;
    }

    /**
     * Checks if the permission is explicitly given, instead of implied through {@link Permission#impliedBy}.
     */
    public boolean hasExplicitPermission(String sid, Permission p) {
        Set<String> set = grantedPermissions.get(p);
        if (set != null && p.getEnabled()) {
            if (set.contains(sid)) {
                return true;
            }
            final SecurityRealm securityRealm = Jenkins.getInstance().getSecurityRealm();
            final IdStrategy groupIdStrategy = securityRealm.getGroupIdStrategy();
            final IdStrategy userIdStrategy = securityRealm.getUserIdStrategy();
            for (String s : set) {
                if (userIdStrategy.equals(s, sid) || groupIdStrategy.equals(s, sid)) {
                    return true;
                }
            }
        }
        return false;
    }

    boolean isAnyRelevantDangerousPermissionExplicitlyGranted() {
        for (String sid : getAllSIDs()) {
            if (isAnyRelevantDangerousPermissionExplicitlyGranted(sid)) {
                return true;
            }
        }
        if (isAnyRelevantDangerousPermissionExplicitlyGranted("anonymous")) {
            return true;
        }
        return false;
    }

    boolean isAnyRelevantDangerousPermissionExplicitlyGranted(String sid) {
        for (Permission p : DANGEROUS_PERMISSIONS) {
            if (!hasPermission(sid, Jenkins.ADMINISTER) && hasExplicitPermission(sid, p)) {
                return true;
            }
        }
        return false;
    }

    /**
     * Returns all SIDs configured in this matrix, minus "anonymous"
     *
     * @return
     *      Always non-null.
     */
    public List<String> getAllSIDs() {
        Set<String> r = new TreeSet<String>(new IdStrategyComparator());
        for (Set<String> set : grantedPermissions.values())
            r.addAll(set);
        r.remove("anonymous");

        String[] data = r.toArray(new String[r.size()]);
        Arrays.sort(data);
        return Arrays.asList(data);
    }

    /*package*/ static class IdStrategyComparator implements Comparator<String> {
        private final SecurityRealm securityRealm = Jenkins.getInstance().getSecurityRealm();
        private final IdStrategy groupIdStrategy = securityRealm.getGroupIdStrategy();
        private final IdStrategy userIdStrategy = securityRealm.getUserIdStrategy();

        public int compare(String o1, String o2) {
            int r = userIdStrategy.compare(o1, o2);
            if (r == 0) {
                r = groupIdStrategy.compare(o1, o2);
            }
            return r;
        }
    }

    private final class AclImpl extends SidACL {
        @CheckForNull
        @SuppressFBWarnings(value = "NP_BOOLEAN_RETURN_NULL", 
                        justification = "As designed, implements a third state for the ternary logic")
        protected Boolean hasPermission(Sid p, Permission permission) {
            if(GlobalMatrixAuthorizationStrategy.this.hasPermission(toString(p),permission, p instanceof PrincipalSid))
                return true;
            return null;
        }
    }

    @Extension
    public static final DescriptorImpl DESCRIPTOR = new DescriptorImpl();

    /**
     * Persist {@link GlobalMatrixAuthorizationStrategy} as a list of IDs that
     * represent {@link GlobalMatrixAuthorizationStrategy#grantedPermissions}.
     */
    public static class ConverterImpl implements Converter {
        public boolean canConvert(Class type) {
            return type==GlobalMatrixAuthorizationStrategy.class;
        }

        public void marshal(Object source, HierarchicalStreamWriter writer, MarshallingContext context) {
            final IdStrategyComparator comparator = new IdStrategyComparator();
            GlobalMatrixAuthorizationStrategy strategy = (GlobalMatrixAuthorizationStrategy)source;

            // Output in alphabetical order for readability.
            SortedMap<Permission, Set<String>> sortedPermissions = new TreeMap<Permission, Set<String>>(Permission.ID_COMPARATOR);
            sortedPermissions.putAll(strategy.grantedPermissions);
            for (Entry<Permission, Set<String>> e : sortedPermissions.entrySet()) {
                String p = e.getKey().getId();
                Set<String> sids = new TreeSet<String>(comparator);
                sids.addAll(e.getValue());
                for (String sid : sids) {
                    writer.startNode("permission");
                    writer.setValue(p+':'+sid);
                    writer.endNode();
                }
            }

        }

        public Object unmarshal(HierarchicalStreamReader reader, final UnmarshallingContext context) {
            GlobalMatrixAuthorizationStrategy as = create();

            while (reader.hasMoreChildren()) {
                reader.moveDown();
                try {
                    as.add(reader.getValue());
                } catch (IllegalArgumentException ex) {
                    Logger.getLogger(GlobalMatrixAuthorizationStrategy.class.getName())
                          .log(Level.WARNING,"Skipping a non-existent permission",ex);
                    RobustReflectionConverter.addErrorInContext(context, ex);
                }
                reader.moveUp();
            }

            if (migrateHudson2324(as.grantedPermissions))
                OldDataMonitor.report(context, "1.301");

            return as;
        }

        protected GlobalMatrixAuthorizationStrategy create() {
            return new GlobalMatrixAuthorizationStrategy();
        }
    }
    
    public static class DescriptorImpl extends Descriptor<AuthorizationStrategy> {
        protected DescriptorImpl(Class<? extends GlobalMatrixAuthorizationStrategy> clazz) {
            super(clazz);
        }

        public DescriptorImpl() {
        }

        public String getDisplayName() {
            return Messages.GlobalMatrixAuthorizationStrategy_DisplayName();
        }

        @Override
        public AuthorizationStrategy newInstance(StaplerRequest req, JSONObject formData) throws FormException {
            GlobalMatrixAuthorizationStrategy gmas = create();
            Map<String,Object> data = formData.getJSONObject("data");
            for(Map.Entry<String,Object> r : data.entrySet()) {
                String sid = r.getKey();
                if (!(r.getValue() instanceof JSONObject)) {
                    throw new FormException("not an object: " + formData, "data");
                }
                Map<String,Object> value = (JSONObject) r.getValue();
                for (Map.Entry<String,Object> e : value.entrySet()) {
                    if (!(e.getValue() instanceof Boolean)) {
                        throw new FormException("not an boolean: " + formData, "data");
                    }
                    if ((Boolean) e.getValue()) {
                        Permission p = Permission.fromId(e.getKey());
                        if (p == null) {
                            LOGGER.log(Level.FINE, "Silently skip unknown permission \"{0}\" for sid:\"{1}\"", new Object[]{e.getKey(), sid});
                        } else {
                            gmas.add(p, sid);
                        }
                    }
                }
            }
            return gmas;
        }

        protected GlobalMatrixAuthorizationStrategy create() {
            return new GlobalMatrixAuthorizationStrategy();
        }

        public List<PermissionGroup> getAllGroups() {
            List<PermissionGroup> groups = new ArrayList<PermissionGroup>(PermissionGroup.getAll());
            groups.remove(PermissionGroup.get(Permission.class));
            return groups;
        }

        public boolean showPermission(Permission p) {
            if (!p.getEnabled()) {
                // Permission is disabled, so don't show it
                return false;
            }

            if (ENABLE_DANGEROUS_PERMISSIONS || !DANGEROUS_PERMISSIONS.contains(p)) {
                // we allow assignment of dangerous permissions, or it's a safe permission, so show it
                return true;
            }

            // if we grant any dangerous permission, show them all
            AuthorizationStrategy strategy = Jenkins.getActiveInstance().getAuthorizationStrategy();
            if (strategy instanceof GlobalMatrixAuthorizationStrategy) {
                GlobalMatrixAuthorizationStrategy globalMatrixAuthorizationStrategy = (GlobalMatrixAuthorizationStrategy) strategy;
                return globalMatrixAuthorizationStrategy.isAnyRelevantDangerousPermissionExplicitlyGranted();
            }

            // don't show by default, i.e. when initially configuring the authorization strategy
            return false;
        }

        public FormValidation doCheckName(@QueryParameter String value ) throws IOException, ServletException {
            final Jenkins jenkins = Jenkins.getInstance();
            if (jenkins == null) { // Should never happen
                return FormValidation.error("Jenkins instance is not ready. Cannot validate the field");
            }
            return doCheckName_(value, Jenkins.getActiveInstance(), Jenkins.ADMINISTER);
        }

        public FormValidation doCheckName_(@Nonnull String value, @Nonnull AccessControlled subject, 
                @Nonnull Permission permission) throws IOException, ServletException {
            if(!subject.hasPermission(permission))  return FormValidation.ok(); // can't check

            final String v = value.substring(1,value.length()-1);
            
            final Jenkins jenkins = Jenkins.getInstance();
            if (jenkins == null) { // Should never happen
                return FormValidation.error("Jenkins instance is not ready. Cannot validate the field");
            }
            SecurityRealm sr = jenkins.getSecurityRealm();
            String ev = Functions.escape(v);

            if(v.equals("authenticated"))
                // system reserved group
                return FormValidation.respond(Kind.OK, makeImg("user.png", "Group", false) +ev);

            try {
                try {
                    sr.loadUserByUsername(v);
                    return FormValidation.respond(Kind.OK, makeImg("person.png", "User", false)+ev);
                } catch (UserMayOrMayNotExistException e) {
                    // undecidable, meaning the user may exist
                    return FormValidation.respond(Kind.OK, ev);
                } catch (UsernameNotFoundException e) {
                    // fall through next
                } catch (DataAccessException e) {
                    // fall through next
                } catch (AuthenticationException e) {
                    // other seemingly unexpected error.
                    return FormValidation.error(e,"Failed to test the validity of the user name "+v);
                }

                try {
                    sr.loadGroupByGroupname(v);
                    return FormValidation.respond(Kind.OK, makeImg("user.png", "Group", false) +ev);
                } catch (UserMayOrMayNotExistException e) {
                    // undecidable, meaning the group may exist
                    return FormValidation.respond(Kind.OK, ev);
                } catch (UsernameNotFoundException e) {
                    // fall through next
                } catch (DataAccessException e) {
                    // fall through next
                } catch (AuthenticationException e) {
                    // other seemingly unexpected error.
                    return FormValidation.error(e,"Failed to test the validity of the group name "+v);
                }

                // couldn't find it. it doesn't exist
                return FormValidation.respond(Kind.ERROR, makeImg("user-disabled.png", "User or group not found", true) + formatNonexistentUser(ev));
            } catch (Exception e) {
                // if the check fails miserably, we still want the user to be able to see the name of the user,
                // so use 'ev' as the message
                return FormValidation.error(e,ev);
            }
        }

        private String formatNonexistentUser(String username) {
            return "<span style='text-decoration: line-through; color: grey;'>" + username + "</span>";
        }

        private String makeImg(String img, String tooltip, boolean inPlugin) {
            if (inPlugin) {
                return String.format("<img src='%s/plugin/matrix-auth/images/%s' title='%s' style='margin-right:0.2em'>", Stapler.getCurrentRequest().getContextPath(), img, tooltip);
            } else {
                return String.format("<img src='%s%s/images/16x16/%s' title='%s' style='margin-right:0.2em'>", Stapler.getCurrentRequest().getContextPath(), Jenkins.RESOURCE_PATH, img, tooltip);
            }
        }
    }

    @Extension public static final class PermissionAdderImpl extends PermissionAdder {

        @Override public boolean add(AuthorizationStrategy strategy, User user, Permission perm) {
            if (strategy instanceof GlobalMatrixAuthorizationStrategy) {
                ((GlobalMatrixAuthorizationStrategy) strategy).add(perm, user.getId());
                return true;
            } else {
                return false;
            }
        }

    }

    private static final Logger LOGGER = Logger.getLogger(GlobalMatrixAuthorizationStrategy.class.getName());

    /**
     * Backwards compatibility: Enable granting dangerous permissions independently of Administer access.
     *
     * @since TODO
     */
    @SuppressFBWarnings("MS_SHOULD_BE_FINAL")
    @Restricted(NoExternalUse.class)
    public static /* allow script access */ boolean ENABLE_DANGEROUS_PERMISSIONS = Boolean.getBoolean(GlobalMatrixAuthorizationStrategy.class.getName() + ".dangerousPermissions");
}
<|MERGE_RESOLUTION|>--- conflicted
+++ resolved
@@ -171,7 +171,9 @@
      * Checks if the given SID has the given permission.
      */
     public boolean hasPermission(String sid, Permission p) {
-<<<<<<< HEAD
+        if (!ENABLE_DANGEROUS_PERMISSIONS && DANGEROUS_PERMISSIONS.contains(p)) {
+            return hasPermission(sid, Jenkins.ADMINISTER);
+        }
         final SecurityRealm securityRealm = Jenkins.getInstance().getSecurityRealm();
         final IdStrategy groupIdStrategy = securityRealm.getGroupIdStrategy();
         final IdStrategy userIdStrategy = securityRealm.getUserIdStrategy();
@@ -204,12 +206,6 @@
             if (!p.getEnabled()) {
                 continue;
             }
-=======
-        if (!ENABLE_DANGEROUS_PERMISSIONS && DANGEROUS_PERMISSIONS.contains(p)) {
-            return hasPermission(sid, Jenkins.ADMINISTER);
-        }
-        for(; p!=null; p=p.impliedBy) {
->>>>>>> ae9771ee
             Set<String> set = grantedPermissions.get(p);
             if (set != null && set.contains(sid)) {
                 return true;
