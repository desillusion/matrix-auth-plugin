/*
 * The MIT License
 *
 * Copyright (c) 2017 Daniel Beck
 *
 * Permission is hereby granted, free of charge, to any person obtaining a copy
 * of this software and associated documentation files (the "Software"), to deal
 * in the Software without restriction, including without limitation the rights
 * to use, copy, modify, merge, publish, distribute, sublicense, and/or sell
 * copies of the Software, and to permit persons to whom the Software is
 * furnished to do so, subject to the following conditions:
 *
 * The above copyright notice and this permission notice shall be included in
 * all copies or substantial portions of the Software.
 *
 * THE SOFTWARE IS PROVIDED "AS IS", WITHOUT WARRANTY OF ANY KIND, EXPRESS OR
 * IMPLIED, INCLUDING BUT NOT LIMITED TO THE WARRANTIES OF MERCHANTABILITY,
 * FITNESS FOR A PARTICULAR PURPOSE AND NONINFRINGEMENT. IN NO EVENT SHALL THE
 * AUTHORS OR COPYRIGHT HOLDERS BE LIABLE FOR ANY CLAIM, DAMAGES OR OTHER
 * LIABILITY, WHETHER IN AN ACTION OF CONTRACT, TORT OR OTHERWISE, ARISING FROM,
 * OUT OF OR IN CONNECTION WITH THE SOFTWARE OR THE USE OR OTHER DEALINGS IN
 * THE SOFTWARE.
 */
package org.jenkinsci.plugins.matrixauth;

import edu.umd.cs.findbugs.annotations.SuppressFBWarnings;
import hudson.Extension;
import hudson.model.Computer;
import hudson.model.Node;
import hudson.model.User;
import hudson.security.AuthorizationStrategy;
import hudson.security.GlobalMatrixAuthorizationStrategy;
import hudson.security.Permission;
import hudson.security.PermissionScope;
import hudson.security.ProjectMatrixAuthorizationStrategy;
import hudson.security.SidACL;
import hudson.slaves.NodeProperty;
import hudson.slaves.NodePropertyDescriptor;
import hudson.util.FormValidation;
import jenkins.model.Jenkins;
import jenkins.model.NodeListener;
import net.sf.json.JSONObject;
import org.acegisecurity.acls.sid.PrincipalSid;
import org.acegisecurity.acls.sid.Sid;
import org.kohsuke.accmod.Restricted;
import org.kohsuke.accmod.restrictions.NoExternalUse;
import org.jenkinsci.plugins.matrixauth.inheritance.InheritGlobalStrategy;
import org.jenkinsci.plugins.matrixauth.inheritance.InheritanceStrategy;
import org.kohsuke.stapler.AncestorInPath;
import org.kohsuke.stapler.QueryParameter;
import org.kohsuke.stapler.StaplerRequest;

import javax.annotation.CheckForNull;
import javax.annotation.Nonnull;
import java.io.IOException;
import java.util.Collections;
import java.util.HashMap;
import java.util.HashSet;
import java.util.Map;
import java.util.Set;

public class AuthorizationMatrixNodeProperty extends NodeProperty<Node> implements AuthorizationProperty {

    private final transient SidACL acl = new AclImpl();

    private final Map<Permission, Set<String>> grantedPermissions = new HashMap<>();

    private final Set<String> sids = new HashSet<>();

    /**
     * @deprecated unused, use {@link #setInheritanceStrategy(InheritanceStrategy)} instead.
     */
    @Deprecated
    private transient Boolean blocksInheritance;

    private InheritanceStrategy inheritanceStrategy = new InheritGlobalStrategy();

    private AuthorizationMatrixNodeProperty() {
    }

    public AuthorizationMatrixNodeProperty(Map<Permission, Set<String>> grantedPermissions) {
        // do a deep copy to be safe
        for (Map.Entry<Permission,Set<String>> e : grantedPermissions.entrySet())
            this.grantedPermissions.put(e.getKey(),new HashSet<>(e.getValue()));
    }

    public Set<String> getGroups() {
        return sids;
    }

    /**
     * Returns all the (Permission,sid) pairs that are granted, in the multi-map form.
     *
     * @return
     *      read-only. never null.
     */
    public Map<Permission,Set<String>> getGrantedPermissions() {
        return Collections.unmodifiableMap(grantedPermissions);
    }

    public void setInheritanceStrategy(InheritanceStrategy inheritanceStrategy) {
        this.inheritanceStrategy = inheritanceStrategy;
    }

    public InheritanceStrategy getInheritanceStrategy() {
        return inheritanceStrategy;
    }

    /**
     * Adds to {@link #grantedPermissions}. Use of this method should be limited
     * during construction, as this object itself is considered immutable once
     * populated.
     */
    public void add(Permission p, String sid) {
        Set<String> set = grantedPermissions.get(p);
        if (set == null)
            grantedPermissions.put(p, set = new HashSet<>());
        set.add(sid);
        sids.add(sid);
    }

    private final class AclImpl extends SidACL {
        @CheckForNull
        @SuppressFBWarnings(value = "NP_BOOLEAN_RETURN_NULL",
                justification = "As designed, implements a third state for the ternary logic")
        protected Boolean hasPermission(Sid sid, Permission p) {
            if (AuthorizationMatrixNodeProperty.this.hasPermission(toString(sid),p,sid instanceof PrincipalSid)) {
                return true;
            }
            return null;
        }
    }

    public SidACL getACL() {
        return acl;
    }

    /**
     * Persist {@link ProjectMatrixAuthorizationStrategy} as a list of IDs that
     * represent {@link ProjectMatrixAuthorizationStrategy#grantedPermissions}.
     */
    public static final class ConverterImpl extends AbstractMatrixPropertyConverter {
        public boolean canConvert(Class type) {
            return type == AuthorizationMatrixNodeProperty.class;
        }

        public AuthorizationProperty createSubject() {
            return new AuthorizationMatrixNodeProperty();
        }
    }

    @Extension
    public static class DescriptorImpl extends NodePropertyDescriptor implements AuthorizationMatrixPropertyDescriptor<AuthorizationMatrixNodeProperty> {

        @Override
        public AuthorizationMatrixNodeProperty createProperty() {
            return new AuthorizationMatrixNodeProperty();
        }

        @Override
        public PermissionScope getPermissionScope() {
            return PermissionScope.COMPUTER;
        }

        @Override
        public AuthorizationMatrixNodeProperty newInstance(StaplerRequest req, @Nonnull JSONObject formData) throws FormException {
            return createNewInstance(req, formData, false);
        }

        @Override
        public boolean isApplicable(Class<? extends Node> folder) {
            return isApplicable();
        }

<<<<<<< HEAD
        @Override
        public String getDisplayName() {
            return "Authorization Matrix";
        }

        public FormValidation doCheckName(@AncestorInPath Computer computer, @QueryParameter String value) throws IOException, ServletException {
            // Computer isn't a DescriptorByNameOwner before Jenkins 2.78, and then @AncestorInPath doesn't work
=======
        public FormValidation doCheckName(@AncestorInPath Computer computer, @QueryParameter String value) {
            // TODO Computer needs to become a DescriptorByNameOwner for the AncestorInPath to work
>>>>>>> 8e84d0ff
            return GlobalMatrixAuthorizationStrategy.DESCRIPTOR.doCheckName_(value,
                    computer == null ? Jenkins.getInstance() : computer,
                    computer == null ? Jenkins.ADMINISTER : Computer.CONFIGURE);
        }
    }


    /**
     * Ensure that the user creating a node has Read and Configure permissions
     */
    @Extension
    @Restricted(NoExternalUse.class)
    public static class NodeListenerImpl extends NodeListener {
        @Override
        protected void onCreated(@Nonnull Node node) {
            AuthorizationStrategy authorizationStrategy = Jenkins.getInstance().getAuthorizationStrategy();
            if (authorizationStrategy instanceof ProjectMatrixAuthorizationStrategy) {
                ProjectMatrixAuthorizationStrategy strategy = (ProjectMatrixAuthorizationStrategy) authorizationStrategy;

                AuthorizationMatrixNodeProperty prop = node.getNodeProperty(AuthorizationMatrixNodeProperty.class);
                if (prop == null) {
                    prop = new AuthorizationMatrixNodeProperty();
                }

                User current = User.current();
                String sid = current == null ? "anonymous" : current.getId();

                if (!strategy.getACL(node).hasPermission(Jenkins.getAuthentication(), Computer.CONFIGURE)) {
                    prop.add(Computer.CONFIGURE, sid);
                }
                if (prop.getGrantedPermissions().size() > 0) {
                    try {
                        node.getNodeProperties().replace(prop);
                    } catch (IOException ex) {
                        // TODO LOGGER
                    }
                }
            }
        }
    }
}<|MERGE_RESOLUTION|>--- conflicted
+++ resolved
@@ -172,18 +172,8 @@
             return isApplicable();
         }
 
-<<<<<<< HEAD
-        @Override
-        public String getDisplayName() {
-            return "Authorization Matrix";
-        }
-
-        public FormValidation doCheckName(@AncestorInPath Computer computer, @QueryParameter String value) throws IOException, ServletException {
+        public FormValidation doCheckName(@AncestorInPath Computer computer, @QueryParameter String value) {
             // Computer isn't a DescriptorByNameOwner before Jenkins 2.78, and then @AncestorInPath doesn't work
-=======
-        public FormValidation doCheckName(@AncestorInPath Computer computer, @QueryParameter String value) {
-            // TODO Computer needs to become a DescriptorByNameOwner for the AncestorInPath to work
->>>>>>> 8e84d0ff
             return GlobalMatrixAuthorizationStrategy.DESCRIPTOR.doCheckName_(value,
                     computer == null ? Jenkins.getInstance() : computer,
                     computer == null ? Jenkins.ADMINISTER : Computer.CONFIGURE);
